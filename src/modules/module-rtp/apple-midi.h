/* PipeWire */
/* SPDX-FileCopyrightText: Copyright © 2023 Wim Taymans <wim.taymans@gmail.com> */
/* SPDX-License-Identifier: MIT */

#ifndef PIPEWIRE_APPLE_MIDI_H
#define PIPEWIRE_APPLE_MIDI_H

#include <stdint.h>

#ifdef __cplusplus
extern "C" {
#endif

struct rtp_apple_midi {
	uint32_t cmd;
	uint32_t protocol;
	uint32_t initiator;
	uint32_t ssrc;
	char name[0];
} __attribute__ ((packed));

struct rtp_apple_midi_ck {
	uint32_t cmd;
	uint32_t ssrc;
	uint8_t count;
	uint8_t padding[3];
	uint32_t ts1_h;
	uint32_t ts1_l;
	uint32_t ts2_h;
	uint32_t ts2_l;
	uint32_t ts3_h;
	uint32_t ts3_l;
} __attribute__ ((packed));

<<<<<<< HEAD
#define APPLE_MIDI_CMD_IN	(0xffff0000 | 'I'<<8 | 'N')
#define APPLE_MIDI_CMD_NO	(0xffff0000 | 'N'<<8 | 'O')
#define APPLE_MIDI_CMD_OK	(0xffff0000 | 'O'<<8 | 'K')
#define APPLE_MIDI_CMD_CK	(0xffff0000 | 'C'<<8 | 'K')
#define APPLE_MIDI_CMD_BY	(0xffff0000 | 'B'<<8 | 'Y')
=======
struct rtp_apple_midi_rs {
	uint32_t cmd;
	uint32_t ssrc;
	uint32_t seqnum;
} __attribute__ ((packed));

#define APPLE_MIDI_CMD_IN	((0xffff << 16) | 'I'<<8 | 'N')
#define APPLE_MIDI_CMD_NO	((0xffff << 16) | 'N'<<8 | 'O')
#define APPLE_MIDI_CMD_OK	((0xffff << 16) | 'O'<<8 | 'K')
#define APPLE_MIDI_CMD_CK	((0xffff << 16) | 'C'<<8 | 'K')
#define APPLE_MIDI_CMD_BY	((0xffff << 16) | 'B'<<8 | 'Y')
#define APPLE_MIDI_CMD_RS	((0xffff << 16) | 'R'<<8 | 'S')
>>>>>>> f841a0d3

#ifdef __cplusplus
}
#endif

#endif /* PIPEWIRE_APPLE_MIDI_H */<|MERGE_RESOLUTION|>--- conflicted
+++ resolved
@@ -32,26 +32,18 @@
 	uint32_t ts3_l;
 } __attribute__ ((packed));
 
-<<<<<<< HEAD
-#define APPLE_MIDI_CMD_IN	(0xffff0000 | 'I'<<8 | 'N')
-#define APPLE_MIDI_CMD_NO	(0xffff0000 | 'N'<<8 | 'O')
-#define APPLE_MIDI_CMD_OK	(0xffff0000 | 'O'<<8 | 'K')
-#define APPLE_MIDI_CMD_CK	(0xffff0000 | 'C'<<8 | 'K')
-#define APPLE_MIDI_CMD_BY	(0xffff0000 | 'B'<<8 | 'Y')
-=======
 struct rtp_apple_midi_rs {
 	uint32_t cmd;
 	uint32_t ssrc;
 	uint32_t seqnum;
 } __attribute__ ((packed));
 
-#define APPLE_MIDI_CMD_IN	((0xffff << 16) | 'I'<<8 | 'N')
-#define APPLE_MIDI_CMD_NO	((0xffff << 16) | 'N'<<8 | 'O')
-#define APPLE_MIDI_CMD_OK	((0xffff << 16) | 'O'<<8 | 'K')
-#define APPLE_MIDI_CMD_CK	((0xffff << 16) | 'C'<<8 | 'K')
-#define APPLE_MIDI_CMD_BY	((0xffff << 16) | 'B'<<8 | 'Y')
-#define APPLE_MIDI_CMD_RS	((0xffff << 16) | 'R'<<8 | 'S')
->>>>>>> f841a0d3
+#define APPLE_MIDI_CMD_IN	(0xffff0000 | 'I'<<8 | 'N')
+#define APPLE_MIDI_CMD_NO	(0xffff0000 | 'N'<<8 | 'O')
+#define APPLE_MIDI_CMD_OK	(0xffff0000 | 'O'<<8 | 'K')
+#define APPLE_MIDI_CMD_CK	(0xffff0000 | 'C'<<8 | 'K')
+#define APPLE_MIDI_CMD_BY	(0xffff0000 | 'B'<<8 | 'Y')
+#define APPLE_MIDI_CMD_RS	(0xffff0000 | 'R'<<8 | 'S')
 
 #ifdef __cplusplus
 }
